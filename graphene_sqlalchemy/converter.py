import datetime
import sys
import typing
import uuid
import warnings
from decimal import Decimal
from functools import singledispatch
from typing import Any, cast

from sqlalchemy import types as sqa_types
from sqlalchemy.dialects import postgresql
from sqlalchemy.orm import interfaces, strategies

import graphene
from graphene.types.json import JSONString

from .batching import get_batch_resolver
from .enums import enum_for_sa_enum
from .fields import BatchSQLAlchemyConnectionField, default_connection_field_factory
from .registry import get_global_registry
from .resolvers import get_attr_resolver, get_custom_resolver
<<<<<<< HEAD
from .utils import (DummyImport, is_list, registry_sqlalchemy_model_from_str,
                    safe_isinstance, singledispatchbymatchfunction,
                    value_equals)
=======
from .utils import (
    DummyImport,
    registry_sqlalchemy_model_from_str,
    safe_isinstance,
    singledispatchbymatchfunction,
    value_equals,
)
>>>>>>> 8bfa1e92

try:
    from typing import ForwardRef
except ImportError:
    # python 3.6
    from typing import _ForwardRef as ForwardRef

try:
    from sqlalchemy_utils.types.choice import EnumTypeImpl
except ImportError:
    EnumTypeImpl = object

try:
    import sqlalchemy_utils as sqa_utils
except ImportError:
    sqa_utils = DummyImport()

is_selectin_available = getattr(strategies, "SelectInLoader", None)


def get_column_doc(column):
    return getattr(column, "doc", None)


def is_column_nullable(column):
    return bool(getattr(column, "nullable", True))


def convert_sqlalchemy_relationship(
    relationship_prop,
    obj_type,
    connection_field_factory,
    batching,
    orm_field_name,
    **field_kwargs,
):
    """
    :param sqlalchemy.RelationshipProperty relationship_prop:
    :param SQLAlchemyObjectType obj_type:
    :param function|None connection_field_factory:
    :param bool batching:
    :param str orm_field_name:
    :param dict field_kwargs:
    :rtype: Dynamic
    """

    def dynamic_type():
        """:rtype: Field|None"""
        direction = relationship_prop.direction
        child_type = obj_type._meta.registry.get_type_for_model(
            relationship_prop.mapper.entity
        )
        batching_ = batching if is_selectin_available else False

        if not child_type:
            return None

        if direction == interfaces.MANYTOONE or not relationship_prop.uselist:
            return _convert_o2o_or_m2o_relationship(
                relationship_prop, obj_type, batching_, orm_field_name, **field_kwargs
            )

        if direction in (interfaces.ONETOMANY, interfaces.MANYTOMANY):
            return _convert_o2m_or_m2m_relationship(
                relationship_prop,
                obj_type,
                batching_,
                connection_field_factory,
                **field_kwargs,
            )

    return graphene.Dynamic(dynamic_type)


def _convert_o2o_or_m2o_relationship(
    relationship_prop, obj_type, batching, orm_field_name, **field_kwargs
):
    """
    Convert one-to-one or many-to-one relationshsip. Return an object field.

    :param sqlalchemy.RelationshipProperty relationship_prop:
    :param SQLAlchemyObjectType obj_type:
    :param bool batching:
    :param str orm_field_name:
    :param dict field_kwargs:
    :rtype: Field
    """
    child_type = obj_type._meta.registry.get_type_for_model(
        relationship_prop.mapper.entity
    )

    resolver = get_custom_resolver(obj_type, orm_field_name)
    if resolver is None:
        resolver = (
            get_batch_resolver(relationship_prop)
            if batching
            else get_attr_resolver(obj_type, relationship_prop.key)
        )

    return graphene.Field(child_type, resolver=resolver, **field_kwargs)


def _convert_o2m_or_m2m_relationship(
    relationship_prop, obj_type, batching, connection_field_factory, **field_kwargs
):
    """
    Convert one-to-many or many-to-many relationshsip. Return a list field or a connection field.

    :param sqlalchemy.RelationshipProperty relationship_prop:
    :param SQLAlchemyObjectType obj_type:
    :param bool batching:
    :param function|None connection_field_factory:
    :param dict field_kwargs:
    :rtype: Field
    """
    child_type = obj_type._meta.registry.get_type_for_model(
        relationship_prop.mapper.entity
    )

    if not child_type._meta.connection:
        return graphene.Field(graphene.List(child_type), **field_kwargs)

    # TODO Allow override of connection_field_factory and resolver via ORMField
    if connection_field_factory is None:
        connection_field_factory = (
            BatchSQLAlchemyConnectionField.from_relationship
            if batching
            else default_connection_field_factory
        )

    return connection_field_factory(
        relationship_prop, obj_type._meta.registry, **field_kwargs
    )


def convert_sqlalchemy_hybrid_method(hybrid_prop, resolver, **field_kwargs):
    if "type_" not in field_kwargs:
        field_kwargs["type_"] = convert_hybrid_property_return_type(hybrid_prop)

    if "description" not in field_kwargs:
        field_kwargs["description"] = getattr(hybrid_prop, "__doc__", None)

    return graphene.Field(resolver=resolver, **field_kwargs)


def convert_sqlalchemy_composite(composite_prop, registry, resolver):
    converter = registry.get_converter_for_composite(composite_prop.composite_class)
    if not converter:
        try:
            raise Exception(
                "Don't know how to convert the composite field %s (%s)"
                % (composite_prop, composite_prop.composite_class)
            )
        except AttributeError:
            # handle fields that are not attached to a class yet (don't have a parent)
            raise Exception(
                "Don't know how to convert the composite field %r (%s)"
                % (composite_prop, composite_prop.composite_class)
            )

    # TODO Add a way to override composite fields default parameters
    return converter(composite_prop, registry)


def _register_composite_class(cls, registry=None):
    if registry is None:
        from .registry import get_global_registry

        registry = get_global_registry()

    def inner(fn):
        registry.register_composite_converter(cls, fn)

    return inner


convert_sqlalchemy_composite.register = _register_composite_class


def convert_sqlalchemy_column(column_prop, registry, resolver, **field_kwargs):
    column = column_prop.columns[0]

    field_kwargs.setdefault(
        "type_",
        convert_sqlalchemy_type(getattr(column, "type", None), column, registry),
    )
    field_kwargs.setdefault("required", not is_column_nullable(column))
    field_kwargs.setdefault("description", get_column_doc(column))

    return graphene.Field(resolver=resolver, **field_kwargs)


@singledispatch
def convert_sqlalchemy_type(type, column, registry=None):
    raise Exception(
        "Don't know how to convert the SQLAlchemy field %s (%s)"
        % (column, column.__class__)
    )


@convert_sqlalchemy_type.register(sqa_types.String)
@convert_sqlalchemy_type.register(sqa_types.Text)
@convert_sqlalchemy_type.register(sqa_types.Unicode)
@convert_sqlalchemy_type.register(sqa_types.UnicodeText)
@convert_sqlalchemy_type.register(postgresql.INET)
@convert_sqlalchemy_type.register(postgresql.CIDR)
@convert_sqlalchemy_type.register(sqa_utils.TSVectorType)
@convert_sqlalchemy_type.register(sqa_utils.EmailType)
@convert_sqlalchemy_type.register(sqa_utils.URLType)
@convert_sqlalchemy_type.register(sqa_utils.IPAddressType)
def convert_column_to_string(type, column, registry=None):
    return graphene.String


@convert_sqlalchemy_type.register(postgresql.UUID)
@convert_sqlalchemy_type.register(sqa_utils.UUIDType)
def convert_column_to_uuid(type, column, registry=None):
    return graphene.UUID


@convert_sqlalchemy_type.register(sqa_types.DateTime)
def convert_column_to_datetime(type, column, registry=None):
    return graphene.DateTime


@convert_sqlalchemy_type.register(sqa_types.Time)
def convert_column_to_time(type, column, registry=None):
    return graphene.Time


@convert_sqlalchemy_type.register(sqa_types.Date)
def convert_column_to_date(type, column, registry=None):
    return graphene.Date


@convert_sqlalchemy_type.register(sqa_types.SmallInteger)
@convert_sqlalchemy_type.register(sqa_types.Integer)
def convert_column_to_int_or_id(type, column, registry=None):
    return graphene.ID if column.primary_key else graphene.Int


@convert_sqlalchemy_type.register(sqa_types.Boolean)
def convert_column_to_boolean(type, column, registry=None):
    return graphene.Boolean


@convert_sqlalchemy_type.register(sqa_types.Float)
@convert_sqlalchemy_type.register(sqa_types.Numeric)
@convert_sqlalchemy_type.register(sqa_types.BigInteger)
def convert_column_to_float(type, column, registry=None):
    return graphene.Float


@convert_sqlalchemy_type.register(sqa_types.Enum)
def convert_enum_to_enum(type, column, registry=None):
    return lambda: enum_for_sa_enum(type, registry or get_global_registry())


# TODO Make ChoiceType conversion consistent with other enums
@convert_sqlalchemy_type.register(sqa_utils.ChoiceType)
def convert_choice_to_enum(type, column, registry=None):
    name = "{}_{}".format(column.table.name, column.key).upper()
    if isinstance(type.type_impl, EnumTypeImpl):
        # type.choices may be Enum/IntEnum, in ChoiceType both presented as EnumMeta
        # do not use from_enum here because we can have more than one enum column in table
        return graphene.Enum(name, list((v.name, v.value) for v in type.choices))
    else:
        return graphene.Enum(name, type.choices)


@convert_sqlalchemy_type.register(sqa_utils.ScalarListType)
def convert_scalar_list_to_list(type, column, registry=None):
    return graphene.List(graphene.String)


def init_array_list_recursive(inner_type, n):
    return (
        inner_type
        if n == 0
        else graphene.List(init_array_list_recursive(inner_type, n - 1))
    )


@convert_sqlalchemy_type.register(sqa_types.ARRAY)
@convert_sqlalchemy_type.register(postgresql.ARRAY)
def convert_array_to_list(_type, column, registry=None):
    inner_type = convert_sqlalchemy_type(column.type.item_type, column)
    return graphene.List(
        init_array_list_recursive(inner_type, (column.type.dimensions or 1) - 1)
    )


@convert_sqlalchemy_type.register(postgresql.HSTORE)
@convert_sqlalchemy_type.register(postgresql.JSON)
@convert_sqlalchemy_type.register(postgresql.JSONB)
def convert_json_to_string(type, column, registry=None):
    return JSONString


@convert_sqlalchemy_type.register(sqa_utils.JSONType)
@convert_sqlalchemy_type.register(sqa_types.JSON)
def convert_json_type_to_string(type, column, registry=None):
    return JSONString


@convert_sqlalchemy_type.register(sqa_types.Variant)
def convert_variant_to_impl_type(type, column, registry=None):
    return convert_sqlalchemy_type(type.impl, column, registry=registry)


@singledispatchbymatchfunction
def convert_sqlalchemy_hybrid_property_type(arg: Any):
    existing_graphql_type = get_global_registry().get_type_for_model(arg)
    if existing_graphql_type:
        return existing_graphql_type

    if isinstance(arg, type(graphene.ObjectType)):
        return arg

    if isinstance(arg, type(graphene.Scalar)):
        return arg

    # No valid type found, warn and fall back to graphene.String
    warnings.warn(
        f'I don\'t know how to generate a GraphQL type out of a "{arg}" type.'
        'Falling back to "graphene.String"'
    )
    return graphene.String


@convert_sqlalchemy_hybrid_property_type.register(value_equals(str))
def convert_sqlalchemy_hybrid_property_type_str(arg):
    return graphene.String


@convert_sqlalchemy_hybrid_property_type.register(value_equals(int))
def convert_sqlalchemy_hybrid_property_type_int(arg):
    return graphene.Int


@convert_sqlalchemy_hybrid_property_type.register(value_equals(float))
def convert_sqlalchemy_hybrid_property_type_float(arg):
    return graphene.Float


@convert_sqlalchemy_hybrid_property_type.register(value_equals(Decimal))
def convert_sqlalchemy_hybrid_property_type_decimal(arg):
    # The reason Decimal should be serialized as a String is because this is a
    # base10 type used in things like money, and string allows it to not
    # lose precision (which would happen if we downcasted to a Float, for example)
    return graphene.String


@convert_sqlalchemy_hybrid_property_type.register(value_equals(bool))
def convert_sqlalchemy_hybrid_property_type_bool(arg):
    return graphene.Boolean


@convert_sqlalchemy_hybrid_property_type.register(value_equals(datetime.datetime))
def convert_sqlalchemy_hybrid_property_type_datetime(arg):
    return graphene.DateTime


@convert_sqlalchemy_hybrid_property_type.register(value_equals(datetime.date))
def convert_sqlalchemy_hybrid_property_type_date(arg):
    return graphene.Date


@convert_sqlalchemy_hybrid_property_type.register(value_equals(datetime.time))
def convert_sqlalchemy_hybrid_property_type_time(arg):
    return graphene.Time


@convert_sqlalchemy_hybrid_property_type.register(value_equals(uuid.UUID))
def convert_sqlalchemy_hybrid_property_type_uuid(arg):
    return graphene.UUID


def is_union(arg) -> bool:
    if sys.version_info >= (3, 10):
        from types import UnionType

        if isinstance(arg, UnionType):
            return True
    return getattr(arg, "__origin__", None) == typing.Union


def graphene_union_for_py_union(
    obj_types: typing.List[graphene.ObjectType], registry
) -> graphene.Union:
    union_type = registry.get_union_for_object_types(obj_types)

    if union_type is None:
        # Union Name is name of the three
        union_name = "".join(sorted(obj_type._meta.name for obj_type in obj_types))
        union_type = graphene.Union(union_name, obj_types)
        registry.register_union_type(union_type, obj_types)

    return union_type


@convert_sqlalchemy_hybrid_property_type.register(is_union)
def convert_sqlalchemy_hybrid_property_union(arg):
    """
    Converts Unions (Union[X,Y], or X | Y for python > 3.10) to the corresponding graphene schema object.
    Since Optionals are internally represented as Union[T, <class NoneType>], they are handled here as well.

    The GQL Spec currently only allows for ObjectType unions:
    GraphQL Unions represent an object that could be one of a list of GraphQL Object types, but provides for no
    guaranteed fields between those types.
    That's why we have to check for the nested types to be instances of graphene.ObjectType, except for the union case.

    type(x) == _types.UnionType is necessary to support X | Y notation, but might break in future python releases.
    """
    from .registry import get_global_registry

    # Option is actually Union[T, <class NoneType>]
    # Just get the T out of the list of arguments by filtering out the NoneType
    nested_types = list(filter(lambda x: not type(None) == x, arg.__args__))

    # Map the graphene types to the nested types.
    # We use convert_sqlalchemy_hybrid_property_type instead of the registry to account for ForwardRefs, Lists,...
    graphene_types = list(map(convert_sqlalchemy_hybrid_property_type, nested_types))

    # If only one type is left after filtering out NoneType, the Union was an Optional
    if len(graphene_types) == 1:
        return graphene_types[0]

    # Now check if every type is instance of an ObjectType
    if not all(
        isinstance(graphene_type, type(graphene.ObjectType))
        for graphene_type in graphene_types
    ):
        raise ValueError(
            "Cannot convert hybrid_property Union to graphene.Union: the Union contains scalars. "
            "Please add the corresponding hybrid_property to the excluded fields in the ObjectType, "
            "or use an ORMField to override this behaviour."
        )

    return graphene_union_for_py_union(
        cast(typing.List[graphene.ObjectType], list(graphene_types)),
        get_global_registry(),
    )


<<<<<<< HEAD
@convert_sqlalchemy_hybrid_property_type.register(is_list)
=======
@convert_sqlalchemy_hybrid_property_type.register(
    lambda x: getattr(x, "__origin__", None) in [list, typing.List]
)
>>>>>>> 8bfa1e92
def convert_sqlalchemy_hybrid_property_type_list_t(arg):
    # type is either list[T] or List[T], generic argument at __args__[0]
    internal_type = arg.__args__[0]

    graphql_internal_type = convert_sqlalchemy_hybrid_property_type(internal_type)

    return graphene.List(graphql_internal_type)


@convert_sqlalchemy_hybrid_property_type.register(safe_isinstance(ForwardRef))
def convert_sqlalchemy_hybrid_property_forwardref(arg):
    """
    Generate a lambda that will resolve the type at runtime
    This takes care of self-references
    """
    from .registry import get_global_registry

    def forward_reference_solver():
        model = registry_sqlalchemy_model_from_str(arg.__forward_arg__)
        if not model:
            return graphene.String
        # Always fall back to string if no ForwardRef type found.
        return get_global_registry().get_type_for_model(model)

    return forward_reference_solver


@convert_sqlalchemy_hybrid_property_type.register(safe_isinstance(str))
def convert_sqlalchemy_hybrid_property_bare_str(arg):
    """
    Convert Bare String into a ForwardRef
    """

    return convert_sqlalchemy_hybrid_property_type(ForwardRef(arg))


def convert_hybrid_property_return_type(hybrid_prop):
    # Grab the original method's return type annotations from inside the hybrid property
    return_type_annotation = hybrid_prop.fget.__annotations__.get("return", str)

    return convert_sqlalchemy_hybrid_property_type(return_type_annotation)<|MERGE_RESOLUTION|>--- conflicted
+++ resolved
@@ -19,11 +19,6 @@
 from .fields import BatchSQLAlchemyConnectionField, default_connection_field_factory
 from .registry import get_global_registry
 from .resolvers import get_attr_resolver, get_custom_resolver
-<<<<<<< HEAD
-from .utils import (DummyImport, is_list, registry_sqlalchemy_model_from_str,
-                    safe_isinstance, singledispatchbymatchfunction,
-                    value_equals)
-=======
 from .utils import (
     DummyImport,
     registry_sqlalchemy_model_from_str,
@@ -31,7 +26,6 @@
     singledispatchbymatchfunction,
     value_equals,
 )
->>>>>>> 8bfa1e92
 
 try:
     from typing import ForwardRef
@@ -477,13 +471,9 @@
     )
 
 
-<<<<<<< HEAD
-@convert_sqlalchemy_hybrid_property_type.register(is_list)
-=======
 @convert_sqlalchemy_hybrid_property_type.register(
     lambda x: getattr(x, "__origin__", None) in [list, typing.List]
 )
->>>>>>> 8bfa1e92
 def convert_sqlalchemy_hybrid_property_type_list_t(arg):
     # type is either list[T] or List[T], generic argument at __args__[0]
     internal_type = arg.__args__[0]
