--- conflicted
+++ resolved
@@ -107,47 +107,8 @@
     return graphene.Schema(query=Query)
 
 
-<<<<<<< HEAD
-def get_full_relay_schema():
-    class ReporterType(SQLAlchemyObjectType):
-        class Meta:
-            model = Reporter
-            name = "Reporter"
-            interfaces = (relay.Node,)
-            batching = True
-            connection_class = Connection
-
-    class ArticleType(SQLAlchemyObjectType):
-        class Meta:
-            model = Article
-            name = "Article"
-            interfaces = (relay.Node,)
-            batching = True
-            connection_class = Connection
-
-    class ReaderType(SQLAlchemyObjectType):
-        class Meta:
-            model = Reader
-            name = "Reader"
-            interfaces = (relay.Node,)
-            batching = True
-            connection_class = Connection
-
-    class Query(graphene.ObjectType):
-        node = relay.Node.Field()
-        articles = BatchSQLAlchemyConnectionField(ArticleType.connection)
-        reporters = BatchSQLAlchemyConnectionField(ReporterType.connection)
-        readers = BatchSQLAlchemyConnectionField(ReaderType.connection)
-
-    return graphene.Schema(query=Query)
-
-
-if is_sqlalchemy_version_less_than('1.2'):
-    pytest.skip('SQL batching only works for SQLAlchemy 1.2+', allow_module_level=True)
-=======
 if is_sqlalchemy_version_less_than("1.2"):
     pytest.skip("SQL batching only works for SQLAlchemy 1.2+", allow_module_level=True)
->>>>>>> 8bfa1e92
 
 
 @pytest.mark.asyncio
@@ -155,19 +116,11 @@
     session = session_factory()
 
     reporter_1 = Reporter(
-<<<<<<< HEAD
-        first_name='Reporter_1',
-    )
-    session.add(reporter_1)
-    reporter_2 = Reporter(
-        first_name='Reporter_2',
-=======
         first_name="Reporter_1",
     )
     session.add(reporter_1)
     reporter_2 = Reporter(
         first_name="Reporter_2",
->>>>>>> 8bfa1e92
     )
     session.add(reporter_2)
 
@@ -248,19 +201,11 @@
     session = session_factory()
 
     reporter_1 = Reporter(
-<<<<<<< HEAD
-        first_name='Reporter_1',
-    )
-    session.add(reporter_1)
-    reporter_2 = Reporter(
-        first_name='Reporter_2',
-=======
         first_name="Reporter_1",
     )
     session.add(reporter_1)
     reporter_2 = Reporter(
         first_name="Reporter_2",
->>>>>>> 8bfa1e92
     )
     session.add(reporter_2)
 
@@ -280,12 +225,8 @@
     with mock_sqlalchemy_logging_handler() as sqlalchemy_logging_handler:
         # Starts new session to fully reset the engine / connection logging level
         session = session_factory()
-<<<<<<< HEAD
-        result = await schema.execute_async("""
-=======
         result = await schema.execute_async(
             """
->>>>>>> 8bfa1e92
             query {
                 reporters {
                     firstName
@@ -294,13 +235,9 @@
                     }
                 }
             }
-<<<<<<< HEAD
-        """, context_value={"session": session})
-=======
         """,
             context_value={"session": session},
         )
->>>>>>> 8bfa1e92
         messages = sqlalchemy_logging_handler.messages
 
     assert len(messages) == 5
@@ -349,19 +286,11 @@
     session = session_factory()
 
     reporter_1 = Reporter(
-<<<<<<< HEAD
-        first_name='Reporter_1',
-    )
-    session.add(reporter_1)
-    reporter_2 = Reporter(
-        first_name='Reporter_2',
-=======
         first_name="Reporter_1",
     )
     session.add(reporter_1)
     reporter_2 = Reporter(
         first_name="Reporter_2",
->>>>>>> 8bfa1e92
     )
     session.add(reporter_2)
 
@@ -389,12 +318,8 @@
     with mock_sqlalchemy_logging_handler() as sqlalchemy_logging_handler:
         # Starts new session to fully reset the engine / connection logging level
         session = session_factory()
-<<<<<<< HEAD
-        result = await schema.execute_async("""
-=======
         result = await schema.execute_async(
             """
->>>>>>> 8bfa1e92
             query {
                 reporters {
                     firstName
@@ -407,13 +332,9 @@
                     }
                 }
             }
-<<<<<<< HEAD
-        """, context_value={"session": session})
-=======
         """,
             context_value={"session": session},
         )
->>>>>>> 8bfa1e92
         messages = sqlalchemy_logging_handler.messages
 
     assert len(messages) == 5
@@ -484,19 +405,11 @@
     session = session_factory()
 
     reporter_1 = Reporter(
-<<<<<<< HEAD
-        first_name='Reporter_1',
-    )
-    session.add(reporter_1)
-    reporter_2 = Reporter(
-        first_name='Reporter_2',
-=======
         first_name="Reporter_1",
     )
     session.add(reporter_1)
     reporter_2 = Reporter(
         first_name="Reporter_2",
->>>>>>> 8bfa1e92
     )
     session.add(reporter_2)
 
@@ -526,12 +439,8 @@
     with mock_sqlalchemy_logging_handler() as sqlalchemy_logging_handler:
         # Starts new session to fully reset the engine / connection logging level
         session = session_factory()
-<<<<<<< HEAD
-        result = await schema.execute_async("""
-=======
         result = await schema.execute_async(
             """
->>>>>>> 8bfa1e92
             query {
                 reporters {
                     firstName
@@ -544,13 +453,9 @@
                     }
                 }
             }
-<<<<<<< HEAD
-        """, context_value={"session": session})
-=======
         """,
             context_value={"session": session},
         )
->>>>>>> 8bfa1e92
         messages = sqlalchemy_logging_handler.messages
 
     assert len(messages) == 5
@@ -593,7 +498,6 @@
                             },
                         },
                     ],
-<<<<<<< HEAD
                 },
             },
             {
@@ -613,27 +517,6 @@
                     ],
                 },
             },
-=======
-                },
-            },
-            {
-                "firstName": "Reporter_2",
-                "pets": {
-                    "edges": [
-                        {
-                            "node": {
-                                "name": "Pet_3",
-                            },
-                        },
-                        {
-                            "node": {
-                                "name": "Pet_4",
-                            },
-                        },
-                    ],
-                },
-            },
->>>>>>> 8bfa1e92
         ],
     }
 
@@ -986,74 +869,11 @@
         )
         messages = sqlalchemy_logging_handler.messages
 
-<<<<<<< HEAD
-    select_statements = [message for message in messages if 'SELECT' in message and 'FROM articles' in message]
-    assert len(select_statements) == 2
-
-
-@pytest.mark.asyncio
-async def test_batching_across_nested_relay_schema(session_factory):
-    session = session_factory()
-
-    for first_name in "fgerbhjikzutzxsdfdqqa":
-        reporter = Reporter(
-            first_name=first_name,
-        )
-        session.add(reporter)
-        article = Article(headline='Article')
-        article.reporter = reporter
-        session.add(article)
-        reader = Reader(name='Reader')
-        reader.articles = [article]
-        session.add(reader)
-
-    session.commit()
-    session.close()
-
-    schema = get_full_relay_schema()
-
-    with mock_sqlalchemy_logging_handler() as sqlalchemy_logging_handler:
-        # Starts new session to fully reset the engine / connection logging level
-        session = session_factory()
-        result = await schema.execute_async("""
-          query {
-            reporters {
-              edges {
-                node {
-                  firstName
-                  articles {
-                    edges {
-                      node {
-                        id
-                        readers {
-                          edges {
-                            node {
-                              name
-                            }
-                          }
-                        }
-                      }
-                    }
-                  }
-                }
-              }
-            }
-          }
-        """, context_value={"session": session})
-        messages = sqlalchemy_logging_handler.messages
-
-    result = to_std_dicts(result.data)
-    select_statements = [message for message in messages if 'SELECT' in message]
-    assert len(select_statements) == 4
-    assert select_statements[-1].startswith("SELECT articles_1.id")
-    if is_sqlalchemy_version_less_than('1.3'):
-=======
     result = to_std_dicts(result.data)
     select_statements = [message for message in messages if "SELECT" in message]
     assert len(select_statements) == 4
     assert select_statements[-1].startswith("SELECT articles_1.id")
     if is_sqlalchemy_version_less_than("1.3"):
->>>>>>> 8bfa1e92
         assert select_statements[-2].startswith("SELECT reporters_1.id")
         assert "WHERE reporters_1.id IN" in select_statements[-2]
     else:
@@ -1066,14 +886,7 @@
     session = session_factory()
 
     for first_name, email in zip("cadbbb", "aaabac"):
-<<<<<<< HEAD
-        reporter_1 = Reporter(
-            first_name=first_name,
-            email=email
-        )
-=======
         reporter_1 = Reporter(first_name=first_name, email=email)
->>>>>>> 8bfa1e92
         session.add(reporter_1)
         article_1 = Article(headline="headline")
         article_1.reporter = reporter_1
@@ -1085,12 +898,8 @@
     schema = get_full_relay_schema()
 
     session = session_factory()
-<<<<<<< HEAD
-    result = await schema.execute_async("""
-=======
     result = await schema.execute_async(
         """
->>>>>>> 8bfa1e92
       query {
         reporters(sort: [FIRST_NAME_ASC, EMAIL_ASC]) {
           edges {
@@ -1101,20 +910,12 @@
           }
         }
       }
-<<<<<<< HEAD
-    """, context_value={"session": session})
-=======
     """,
         context_value={"session": session},
     )
->>>>>>> 8bfa1e92
 
     result = to_std_dicts(result.data)
     assert [
         r["node"]["firstName"] + r["node"]["email"]
         for r in result["reporters"]["edges"]
-<<<<<<< HEAD
-    ] == ['aa', 'ba', 'bb', 'bc', 'ca', 'da']
-=======
-    ] == ["aa", "ba", "bb", "bc", "ca", "da"]
->>>>>>> 8bfa1e92
+    ] == ["aa", "ba", "bb", "bc", "ca", "da"]