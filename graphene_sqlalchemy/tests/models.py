--- conflicted
+++ resolved
@@ -129,13 +129,7 @@
         return [1, 2, 3]
 
     column_prop = column_property(
-<<<<<<< HEAD
-        # TODO scalar_subquery replaced as_scalar in sqlalchemy 1.4
-        select([func.cast(func.count(id), Integer)]).as_scalar(),
-        doc="Column property",
-=======
         wrap_select_func(func.cast(func.count(id), Integer)), doc="Column property"
->>>>>>> a0abf8a0
     )
 
     composite_prop = composite(
