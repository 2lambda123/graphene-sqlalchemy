--- conflicted
+++ resolved
@@ -20,8 +20,7 @@
 )
 from sqlalchemy.ext.declarative import declarative_base
 from sqlalchemy.ext.hybrid import hybrid_property
-from sqlalchemy.orm import (backref, column_property, composite, mapper,
-                            relationship)
+from sqlalchemy.orm import backref, column_property, composite, mapper, relationship
 
 PetKind = Enum("cat", "dog", name="pet_kind")
 
@@ -115,7 +114,7 @@
     column_prop = column_property(
         # TODO scalar_subquery replaced as_scalar in sqlalchemy 1.4
         select([func.cast(func.count(id), Integer)]).as_scalar(),
-        doc="Column property"
+        doc="Column property",
     )
 
     composite_prop = composite(
@@ -154,16 +153,13 @@
         "Reader", secondary="articles_readers", back_populates="articles"
     )
 
-<<<<<<< HEAD
     # one-to-one relationship with image
-    image_id = Column(Integer(), ForeignKey('images.id'), unique=True)
+    image_id = Column(Integer(), ForeignKey("images.id"), unique=True)
     image = relationship("Image", backref=backref("articles", uselist=False))
 
     # many-to-many relationship with tags
     tags = relationship("Tag", secondary=articles_tags_table, backref="articles")
 
-=======
->>>>>>> 8bfa1e92
 
 class Reader(Base):
     __tablename__ = "readers"
